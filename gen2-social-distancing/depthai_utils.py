import logging
import uuid
from pathlib import Path

import blobconverter
import cv2
import depthai as dai
from imutils.video import FPS

log = logging.getLogger(__name__)


class DepthAI:
    def create_pipeline(self, model_name):
        log.info("Creating DepthAI pipeline...")

        pipeline = dai.Pipeline()
<<<<<<< HEAD
        pipeline.setOpenVINOVersion(dai.OpenVINO.Version.VERSION_2021_4)
=======
        #pipeline.setOpenVINOVersion(dai.OpenVINO.Version.VERSION_2021_2)
>>>>>>> b3f72a2a

        # Define sources and outputs
        camRgb = pipeline.createColorCamera()
        spatialDetectionNetwork = pipeline.createMobileNetSpatialDetectionNetwork()
        monoLeft = pipeline.createMonoCamera()
        monoRight = pipeline.createMonoCamera()
        stereo = pipeline.createStereoDepth()

        xoutRgb = pipeline.createXLinkOut()
        camRgb.preview.link(xoutRgb.input)
        xoutNN = pipeline.createXLinkOut()

        xoutRgb.setStreamName("rgb")
        xoutNN.setStreamName("detections")

        # Properties
        camRgb.setPreviewSize(544, 320)
        camRgb.setResolution(dai.ColorCameraProperties.SensorResolution.THE_1080_P)
        camRgb.setInterleaved(False)
        camRgb.setColorOrder(dai.ColorCameraProperties.ColorOrder.BGR)

        monoLeft.setResolution(dai.MonoCameraProperties.SensorResolution.THE_400_P)
        monoLeft.setBoardSocket(dai.CameraBoardSocket.LEFT)
        monoRight.setResolution(dai.MonoCameraProperties.SensorResolution.THE_400_P)
        monoRight.setBoardSocket(dai.CameraBoardSocket.RIGHT)

        # Setting node configs
        stereo.setConfidenceThreshold(255)

        spatialDetectionNetwork.setBlobPath(str(blobconverter.from_zoo(name=model_name, shaves=6)))
        spatialDetectionNetwork.setConfidenceThreshold(0.5)
        spatialDetectionNetwork.input.setBlocking(False)
        spatialDetectionNetwork.setBoundingBoxScaleFactor(0.5)
        spatialDetectionNetwork.setDepthLowerThreshold(100)
        spatialDetectionNetwork.setDepthUpperThreshold(5000)

        # Linking
        monoLeft.out.link(stereo.left)
        monoRight.out.link(stereo.right)

        camRgb.preview.link(spatialDetectionNetwork.input)

        spatialDetectionNetwork.out.link(xoutNN.input)
        stereo.depth.link(spatialDetectionNetwork.inputDepth)
        log.info("Pipeline created.")
        return pipeline

    def __init__(self, model_name):
        self.pipeline = self.create_pipeline(model_name)
        self.detections = []

    def capture(self):
        with dai.Device() as device:
            cams = device.getConnectedCameras()
            depth_enabled = dai.CameraBoardSocket.LEFT in cams and dai.CameraBoardSocket.RIGHT in cams
            if not depth_enabled:
                raise RuntimeError("Unable to run this experiment on device without depth capabilities! (Available cameras: {})".format(cams))
            device.startPipeline(self.pipeline)
            previewQueue = device.getOutputQueue(name="rgb", maxSize=4, blocking=False)
            detectionNNQueue = device.getOutputQueue(name="detections", maxSize=4, blocking=False)

            while True:
                frame = previewQueue.get().getCvFrame()
                inDet = detectionNNQueue.tryGet()

                if inDet is not None:
                    self.detections = inDet.detections

                bboxes = []
                height = frame.shape[0]
                width  = frame.shape[1]
                for detection in self.detections:
                    bboxes.append({
                        'id': uuid.uuid4(),
                        'label': detection.label,
                        'confidence': detection.confidence,
                        'x_min': int(detection.xmin * width),
                        'x_max': int(detection.xmax * width),
                        'y_min': int(detection.ymin * height),
                        'y_max': int(detection.ymax * height),
                        'depth_x': detection.spatialCoordinates.x / 1000,
                        'depth_y': detection.spatialCoordinates.y / 1000,
                        'depth_z': detection.spatialCoordinates.z / 1000,
                    })


                yield frame, bboxes

    def __del__(self):
        del self.pipeline


class DepthAIDebug(DepthAI):
    def __init__(self, *args, **kwargs):
        super().__init__(*args, **kwargs)
        self.fps = FPS()
        self.fps.start()

    def capture(self):
        for frame, detections in super().capture():
            self.fps.update()
            for detection in detections:
                cv2.rectangle(frame, (detection['x_min'], detection['y_min']), (detection['x_max'], detection['y_max']), (0, 255, 0), 2)
                cv2.putText(frame, "x: {}".format(round(detection['depth_x'], 1)), (detection['x_min'], detection['y_min'] + 30), cv2.FONT_HERSHEY_TRIPLEX, 0.5, 255)
                cv2.putText(frame, "y: {}".format(round(detection['depth_y'], 1)), (detection['x_min'], detection['y_min'] + 50), cv2.FONT_HERSHEY_TRIPLEX, 0.5, 255)
                cv2.putText(frame, "z: {}".format(round(detection['depth_z'], 1)), (detection['x_min'], detection['y_min'] + 70), cv2.FONT_HERSHEY_TRIPLEX, 0.5, 255)
                cv2.putText(frame, "conf: {}".format(round(detection['confidence'], 1)), (detection['x_min'], detection['y_min'] + 90), cv2.FONT_HERSHEY_TRIPLEX, 0.5, 255)
                cv2.putText(frame, "label: {}".format(detection['label'], 1), (detection['x_min'], detection['y_min'] + 110), cv2.FONT_HERSHEY_TRIPLEX, 0.5, 255)
            yield frame, detections

    def __del__(self):
        super().__del__()
        self.fps.stop()
        log.info("[INFO] elapsed time: {:.2f}".format(self.fps.elapsed()))
        log.info("[INFO] approx. FPS: {:.2f}".format(self.fps.fps()))<|MERGE_RESOLUTION|>--- conflicted
+++ resolved
@@ -15,11 +15,7 @@
         log.info("Creating DepthAI pipeline...")
 
         pipeline = dai.Pipeline()
-<<<<<<< HEAD
-        pipeline.setOpenVINOVersion(dai.OpenVINO.Version.VERSION_2021_4)
-=======
         #pipeline.setOpenVINOVersion(dai.OpenVINO.Version.VERSION_2021_2)
->>>>>>> b3f72a2a
 
         # Define sources and outputs
         camRgb = pipeline.createColorCamera()
