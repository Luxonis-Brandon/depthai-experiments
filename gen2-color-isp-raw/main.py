--- conflicted
+++ resolved
@@ -48,14 +48,10 @@
 args = parser.parse_args()
 
 streams = []
-# Enable none, one or both streams
+# Enable one or both streams
 streams.append('isp')
-<<<<<<< HEAD
-streams.append('raw')
-=======
 if args.enable_raw:
     streams.append('raw')
->>>>>>> a2282fbc
 
 ''' Packing scheme for RAW10 - MIPI CSI-2
 - 4 pixels: p0[9:0], p1[9:0], p2[9:0], p3[9:0]
@@ -90,9 +86,6 @@
 pipeline = dai.Pipeline()
 
 cam = pipeline.createColorCamera()
-<<<<<<< HEAD
-cam.setResolution(dai.ColorCameraProperties.SensorResolution.THE_12_MP)
-=======
 cam.setResolution(rgb_res)
 # Optional, set manual focus. 255: macro (8cm), about 120..130: infinity
 cam.initialControl.setManualFocus(args.lens_position)
@@ -103,7 +96,6 @@
 control = pipeline.createXLinkIn()
 control.setStreamName('control')
 control.out.link(cam.inputControl)
->>>>>>> a2282fbc
 
 if 'isp' in streams:
     xout_isp = pipeline.createXLinkOut()
@@ -115,8 +107,7 @@
     xout_raw.setStreamName('raw')
     cam.raw.link(xout_raw.input)
 
-device = dai.Device()
-device.startPipeline(pipeline)
+device = dai.Device(pipeline)
 
 q_list = []
 for s in streams:
@@ -125,8 +116,6 @@
     # Make window resizable, and configure initial size
     cv2.namedWindow(s, cv2.WINDOW_NORMAL)
     cv2.resizeWindow(s, (960, 540))
-<<<<<<< HEAD
-=======
 
 controlQueue = device.getInputQueue('control')
 
@@ -197,7 +186,6 @@
 control = 'none'
 
 def clamp(num, v0, v1): return max(v0, min(num, v1))
->>>>>>> a2282fbc
 
 capture_flag = False
 while True:
